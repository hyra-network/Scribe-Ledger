--- conflicted
+++ resolved
@@ -6,13 +6,6 @@
 
 use anyhow::Result;
 use axum::{
-<<<<<<< HEAD
-    extract::State,
-    response::{IntoResponse, Json},
-    routing::get,
-    Router,
-};
-=======
     extract::{Path, State},
     http::StatusCode,
     response::IntoResponse,
@@ -20,19 +13,13 @@
     Router,
 };
 use bytes::Bytes;
->>>>>>> 3d4fbdb3
 use clap::Parser;
 use hyra_scribe_ledger::api::{DistributedApi, ReadConsistency};
 use hyra_scribe_ledger::cluster::{ClusterConfig, ClusterInitializer, InitMode};
 use hyra_scribe_ledger::config::Config;
 use hyra_scribe_ledger::consensus::ConsensusNode;
-<<<<<<< HEAD
-use hyra_scribe_ledger::discovery::DiscoveryService;
-use serde_json::json;
-=======
 use hyra_scribe_ledger::discovery::{DiscoveryConfig, DiscoveryService};
 use serde::{Deserialize, Serialize};
->>>>>>> 3d4fbdb3
 use std::path::PathBuf;
 use std::sync::Arc;
 use tower_http::cors::CorsLayer;
@@ -223,33 +210,6 @@
         return Err(e.into());
     }
 
-<<<<<<< HEAD
-    // Create distributed API with config
-    let api = Arc::new(DistributedApi::from_config(consensus.clone(), &config.api));
-
-    // Start HTTP server
-    info!("Starting HTTP server on {}", config.network.listen_addr);
-    let http_server = start_http_server(config.network.listen_addr, consensus.clone(), api.clone());
-
-    info!("Node {} is ready", config.node.id);
-    info!(
-        "HTTP API available at http://{}",
-        config.network.listen_addr
-    );
-    info!("Press Ctrl+C to shutdown gracefully");
-
-    // Run HTTP server and wait for shutdown signal concurrently
-    tokio::select! {
-        result = http_server => {
-            if let Err(e) = result {
-                error!("HTTP server error: {}", e);
-            }
-        }
-        _ = wait_for_shutdown_signal() => {
-            info!("Shutdown signal received");
-        }
-    }
-=======
     // Create distributed API
     let api = Arc::new(DistributedApi::new(consensus.clone()));
 
@@ -279,7 +239,6 @@
     
     // Abort HTTP server
     http_server.abort();
->>>>>>> 3d4fbdb3
 
     // Graceful shutdown
     info!("Shutdown signal received, stopping node...");
@@ -364,40 +323,6 @@
     }
 }
 
-<<<<<<< HEAD
-/// Check if there is existing Raft state in the database
-fn check_existing_raft_state(db_path: &PathBuf) -> Result<bool> {
-    // Check if the db directory exists and has files
-    if !db_path.exists() {
-        return Ok(false);
-    }
-
-    // Check if there are any files in the directory
-    match std::fs::read_dir(db_path) {
-        Ok(entries) => {
-            let has_files = entries.count() > 0;
-            Ok(has_files)
-        }
-        Err(_) => Ok(false),
-    }
-}
-
-/// Start HTTP server for API endpoints
-async fn start_http_server(
-    addr: std::net::SocketAddr,
-    consensus: Arc<ConsensusNode>,
-    _api: Arc<DistributedApi>,
-) -> Result<()> {
-    let app = Router::new()
-        .route("/health", get(health_handler))
-        .route("/metrics", get(metrics_handler))
-        .route("/cluster/status", get(cluster_status_handler))
-        .with_state(consensus);
-
-    let listener = tokio::net::TcpListener::bind(addr).await?;
-    info!("HTTP server listening on {}", addr);
-
-=======
 // HTTP API types
 #[derive(Clone)]
 struct AppState {
@@ -483,47 +408,10 @@
     let listener = tokio::net::TcpListener::bind(addr).await?;
     info!("HTTP server listening on {}", addr);
     
->>>>>>> 3d4fbdb3
     axum::serve(listener, app).await?;
     Ok(())
 }
 
-<<<<<<< HEAD
-/// Health check endpoint
-async fn health_handler() -> impl IntoResponse {
-    Json(json!({
-        "status": "healthy",
-        "service": "scribe-ledger"
-    }))
-}
-
-/// Metrics endpoint
-async fn metrics_handler(State(consensus): State<Arc<ConsensusNode>>) -> impl IntoResponse {
-    let metrics = consensus.metrics().await;
-    Json(json!({
-        "state": metrics.state,
-        "current_term": metrics.current_term,
-        "current_leader": metrics.current_leader,
-        "last_log_index": metrics.last_log_index,
-        "last_applied": metrics.last_applied,
-    }))
-}
-
-/// Cluster status endpoint
-async fn cluster_status_handler(State(consensus): State<Arc<ConsensusNode>>) -> impl IntoResponse {
-    let metrics = consensus.metrics().await;
-    Json(json!({
-        "node_id": consensus.node_id(),
-        "state": format!("{:?}", metrics.state),
-        "current_term": metrics.current_term,
-        "current_leader": metrics.current_leader,
-        "last_log_index": metrics.last_log_index,
-        "last_applied": metrics.last_applied,
-    }))
-}
-
-=======
->>>>>>> 3d4fbdb3
 /// Wait for SIGTERM or SIGINT signal
 async fn wait_for_shutdown_signal() {
     #[cfg(unix)]
